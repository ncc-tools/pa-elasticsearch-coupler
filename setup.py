--- conflicted
+++ resolved
@@ -6,11 +6,7 @@
 
 setup(
     name='ncc_pa_elasticsearch',
-<<<<<<< HEAD
-    version='0.0.4',
-=======
     version='0.0.2',
->>>>>>> 0ad06814
     description='PA to ElasticSearch coupler',
     author='NCC Group',
     packages=['pa_elasticsearch'],
